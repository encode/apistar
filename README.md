--- conflicted
+++ resolved
@@ -154,7 +154,6 @@
 
 ---
 
-<<<<<<< HEAD
 # Testing
 
 API Star includes the `py.test` testing framework. You can run all tests in
@@ -185,7 +184,7 @@
 rather than making external requests.
 
     response = client.get('http://www.example.com/hello_world/')
-=======
+
 # Performance
 
 The following results were obtained on a 2013 MacBook Air, using the simplest
@@ -201,7 +200,6 @@
 A pull request [has been issued](https://github.com/TechEmpower/FrameworkBenchmarks/pull/2633)
 to add API Star to future rounds of the TechEmpower benchmarks. In the future we
 plan to be adding more realistic & useful test types, such as database query performance.
->>>>>>> dcea5ffb
 
 ---
 
