--- conflicted
+++ resolved
@@ -19,24 +19,18 @@
         commands.create_tables,
     )
 
-<<<<<<< HEAD
-    def __init__(self, routes=None, commands=None, db_engine_config=None):
-=======
     def __init__(self,
                  routes: List[routing.Route] = None,
                  commands: List[Callable] = None,
                  settings: Dict[str, Any] = None) -> None:
         from apistar.settings import Settings
 
->>>>>>> 8c803368
         routes = [] if (routes is None) else routes
         commands = [] if (commands is None) else commands
 
         self.routes = routes
         self.commands = list(self.built_in_commands) + commands
         self.settings = Settings(settings or {})
-
-        self.db_engine_config = db_engine_config
 
         self.router = routing.Router(self.routes)
         self.wsgi = get_wsgi_server(app=self)
@@ -68,7 +62,7 @@
             'exception': None,
             'view': None,
             'url_path_args': {},
-            'db_backend': DBBackend.build(db_engine_config=app.db_engine_config)
+            'db_backend': DBBackend.build(db_config=app.settings.get('DATABASE', {}))
         }
 
         try:
