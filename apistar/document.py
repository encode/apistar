--- conflicted
+++ resolved
@@ -149,11 +149,8 @@
         self.title = title
         self.description = description
         self.fields = fields
-<<<<<<< HEAD
         # Strip leading tabs or spaces from docstring so doc displays properly in html template
         self.lstripped_description = re.sub(lstrip_doc_regex, '\n', str(description))
-=======
->>>>>>> aeccf07f
 
     def get_path_fields(self):
         return [field for field in self.fields if field.location == 'path']
