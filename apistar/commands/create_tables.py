--- conflicted
+++ resolved
@@ -1,11 +1,7 @@
 import click
 
 
-<<<<<<< HEAD
-def create_sqlalchemy_tables():
-=======
-def create_tables() -> None:
->>>>>>> 79330f4b
+def create_sqlalchemy_tables() -> None:
     """
     Create SQLAlchemy tables.
     """
@@ -16,7 +12,7 @@
     db_backend.create_tables()
     click.echo("Tables created")
 
-def django_makemigrations():
+def django_makemigrations() -> None:
     """
     Makemigrations DjangoBackend.
     """
@@ -27,7 +23,7 @@
     db_backend.makemigrations()
     click.echo("makemigrations")
 
-def django_migrate():
+def django_migrate() -> None:
     """
     Migrate DjangoBackend.
     """
