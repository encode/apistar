import inspect
import traceback
from collections import namedtuple
from typing import Any, Callable, Dict, List, Tuple  # noqa

import werkzeug
from uritemplate import URITemplate
from werkzeug.routing import Map, Rule
from werkzeug.serving import is_running_from_reloader

<<<<<<< HEAD
from apistar import app, exceptions, http, pipelines, schema, wsgi
from apistar.db import DBBackend
=======
from apistar import exceptions, http, pipelines, schema, wsgi
>>>>>>> e884dd2b
from apistar.pipelines import ArgName, Pipeline

# TODO: Path
# TODO: Redirects


primitive_types = (
    str, int, float, bool, list, dict
)

schema_types = (
    schema.String, schema.Integer, schema.Number, schema.Boolean
)

Route = namedtuple('Route', ['path', 'method', 'view'])
Endpoint = namedtuple('Endpoint', ['view', 'pipeline'])


class URLPathArgs(dict):
    pass


class URLPathArg(object):
    schema = None  # type: type

    @classmethod
    def build(cls, args: URLPathArgs, arg_name: ArgName):
        value = args.get(arg_name)
        if cls.schema is not None and not isinstance(value, cls.schema):
            try:
                value = cls.schema(value)
            except exceptions.SchemaError:
                raise exceptions.NotFound()
        return value


RouterLookup = Tuple[Callable, Pipeline, URLPathArgs]


class Router(object):
    def __init__(self, routes: List[Route], initial_types: List[type]=None) -> None:
        required_type = wsgi.WSGIResponse
<<<<<<< HEAD
        initial_types = [DBBackend, app.App, wsgi.WSGIEnviron, URLPathArgs, Exception]
=======
        initial_types = initial_types or []
        initial_types += [wsgi.WSGIEnviron, URLPathArgs, Exception]
>>>>>>> e884dd2b

        rules = []
        views = {}

        for (path, method, view) in routes:
            view_signature = inspect.signature(view)
            uritemplate = URITemplate(path)

            # Ensure view arguments include all URL arguments
            for arg in uritemplate.variable_names:
                assert arg in view_signature.parameters, (
                    'URL argument "%s" in path "%s" must be included as a '
                    'keyword argument in the view function "%s"' %
                    (arg, path, view.__name__)
                )

            # Create a werkzeug path string
            werkzeug_path = path[:]
            for arg in uritemplate.variable_names:
                param = view_signature.parameters[arg]
                if param.annotation is inspect.Signature.empty:
                    converter = 'string'
                elif issubclass(param.annotation, (schema.String, str)):
                    converter = 'string'
                elif issubclass(param.annotation, (schema.Number, float)):
                    converter = 'float'
                elif issubclass(param.annotation, (schema.Integer, int)):
                    converter = 'int'
                else:
                    msg = 'Invalid type for path parameter, %s.' % param.annotation
                    raise exceptions.ConfigurationError(msg)

                werkzeug_path = werkzeug_path.replace(
                    '{%s}' % arg,
                    '<%s:%s>' % (converter, arg)
                )

            # Create a werkzeug routing rule
            name = view.__name__
            rule = Rule(werkzeug_path, methods=[method], endpoint=name)
            rules.append(rule)

            # Determine any inferred type annotations for the view
            extra_annotations = {}  # type: Dict[str, type]
            for param in view_signature.parameters.values():

                if param.annotation == inspect.Signature.empty:
                    annotated_type = str
                else:
                    annotated_type = param.annotation

                if param.name in uritemplate.variable_names:
                    class TypedURLPathArg(URLPathArg):
                        schema = annotated_type
                    extra_annotations[param.name] = TypedURLPathArg
                elif (annotated_type in primitive_types) or issubclass(annotated_type, schema_types):
                    class TypedQueryParam(http.QueryParam):
                        schema = annotated_type
                    extra_annotations[param.name] = TypedQueryParam

            if 'return' not in view.__annotations__:
                extra_annotations['return'] = http.ResponseData

            # Determine the pipeline for the view.
            pipeline = pipelines.build_pipeline(view, initial_types, required_type, extra_annotations)
            views[name] = Endpoint(view, pipeline)

        self.exception_pipeline = pipelines.build_pipeline(exception_handler, initial_types, required_type, {})
        self.routes = routes
        self.adapter = Map(rules).bind('example.com')
        self.views = views

    def lookup(self, path, method) -> RouterLookup:
        try:
            (name, kwargs) = self.adapter.match(path, method)
        except werkzeug.exceptions.NotFound:
            raise exceptions.NotFound()
        except werkzeug.exceptions.MethodNotAllowed:
            raise exceptions.MethodNotAllowed()
        (view, pipeline) = self.views[name]
        return (view, pipeline, kwargs)


def exception_handler(environ: wsgi.WSGIEnviron, exc: Exception) -> http.Response:
    if isinstance(exc, exceptions.APIException):
        return http.Response({'message': exc.message}, exc.status_code)

    if is_running_from_reloader() or environ.get('APISTAR_RAISE_500_EXC'):
        raise

    message = traceback.format_exc()
    return http.Response(message, 500, {'Content-Type': 'text/plain; charset=utf-8'})<|MERGE_RESOLUTION|>--- conflicted
+++ resolved
@@ -8,12 +8,8 @@
 from werkzeug.routing import Map, Rule
 from werkzeug.serving import is_running_from_reloader
 
-<<<<<<< HEAD
-from apistar import app, exceptions, http, pipelines, schema, wsgi
+from apistar import exceptions, http, pipelines, schema, wsgi
 from apistar.db import DBBackend
-=======
-from apistar import exceptions, http, pipelines, schema, wsgi
->>>>>>> e884dd2b
 from apistar.pipelines import ArgName, Pipeline
 
 # TODO: Path
@@ -56,12 +52,9 @@
 class Router(object):
     def __init__(self, routes: List[Route], initial_types: List[type]=None) -> None:
         required_type = wsgi.WSGIResponse
-<<<<<<< HEAD
-        initial_types = [DBBackend, app.App, wsgi.WSGIEnviron, URLPathArgs, Exception]
-=======
+
         initial_types = initial_types or []
-        initial_types += [wsgi.WSGIEnviron, URLPathArgs, Exception]
->>>>>>> e884dd2b
+        initial_types += [DBBackend, wsgi.WSGIEnviron, URLPathArgs, Exception]
 
         rules = []
         views = {}
